use std::{
    pin::Pin,
    sync::mpsc::{channel, Receiver, Sender},
    time::{Duration, Instant},
};

use argon2::{Argon2, PasswordHash, PasswordVerifier};
use serde::{Deserialize, Serialize};

use futures::future::{ok, Either};
use futures::task::Poll;

use rand::Rng;

use actix::prelude::*;
use actix_session::{CookieSession, Session};
use actix_web::{
    dev::{Service, ServiceRequest},
    web, App, FromRequest, HttpRequest, HttpResponse, HttpServer, Responder,
};
use actix_web_actors::ws;

use nestadia_core::Emulator;

/// How often heartbeat pings are sent
const HEARTBEAT_INTERVAL: Duration = Duration::from_secs(5);
/// How long before lack of client response causes a timeout
const CLIENT_TIMEOUT: Duration = Duration::from_secs(20);

enum EmulationState {
    NotStarted(Option<&'static [u8]>),
    Started(Sender<EmulatorInput>),
}

struct NestadiaWs {
    state: EmulationState,
    heartbeat: Instant,
}

struct FrameStream {
    receiver: Receiver<Vec<u8>>,
}

#[derive(Debug, Serialize, Deserialize)]
struct Credentials {
    password: String,
}

#[derive(Message)]
#[rtype(result = "()")]
struct Frame(Vec<u8>);

enum EmulatorInput {
    Stop,
    Controller1(u8),
}

impl Stream for FrameStream {
    type Item = Frame;

    fn poll_next(
        self: Pin<&mut Self>,
        _cx: &mut futures::task::Context<'_>,
    ) -> Poll<Option<Self::Item>> {
        // Check whether a frame is ready
        match self.receiver.try_recv() {
            Ok(f) => Poll::Ready(Some(Frame(f))),
            Err(std::sync::mpsc::TryRecvError::Empty) => Poll::Pending,
            Err(std::sync::mpsc::TryRecvError::Disconnected) => Poll::Ready(None),
        }
    }
}

impl NestadiaWs {
    fn start_emulation(
        &mut self,
        ctx: &mut ws::WebsocketContext<Self>,
        rom: &[u8],
    ) -> Result<(), Box<dyn std::error::Error>> {
        let mut emulator = Emulator::new(rom)?;

        let (input_sender, input_receiver) = channel();
        let (frame_sender, frame_receiver) = channel();

        // This thread runs the actual emulator and sync the framerate
        std::thread::spawn(move || {
            let mut next_frame_time = Instant::now() + Duration::new(0, 1_000_000_000u32 / 60);

            loop {
                // Check if we received  an input or if we close the thread
                if let Ok(emulator_input) = input_receiver.try_recv() {
                    match emulator_input {
                        EmulatorInput::Stop => break,
                        EmulatorInput::Controller1(x) => emulator.set_controller1(x),
                    }
                };

                // Loop until we get a frame
                let frame = loop {
                    match emulator.clock() {
                        Some(frame) => break frame,
                        None => {}
                    }
                }
                .to_vec();

                if Instant::now() < next_frame_time {
                    ::std::thread::sleep(next_frame_time.duration_since(Instant::now()));
                };

                match frame_sender.send(frame) {
                    Ok(_) => {}
                    Err(_) => break, // Stop the thread if there is an error to avoid infinite loop
                };

                next_frame_time = Instant::now() + Duration::new(0, 1_000_000_000u32 / 60);
            }
        });

        self.state = EmulationState::Started(input_sender);
        ctx.add_message_stream(FrameStream {
            receiver: frame_receiver,
        });

        Ok(())
    }
}

impl Actor for NestadiaWs {
    type Context = ws::WebsocketContext<Self>;

    fn started(&mut self, ctx: &mut Self::Context) {
        if let EmulationState::NotStarted(Some(rom)) = self.state {
            self.start_emulation(ctx, &rom);
        }

        ctx.run_interval(HEARTBEAT_INTERVAL, |act, ctx| {
            if Instant::now().duration_since(act.heartbeat) > CLIENT_TIMEOUT {
                println!("Websocket Client heartbeat failed, disconnecting!");
                ctx.stop();
                return;
            } else {
                ctx.ping(b"");
            }
        });
    }

    fn stopped(&mut self, _ctx: &mut Self::Context) {
        // Tell the emulation thread to stop
        if let EmulationState::Started(input_sender) = &self.state {
            input_sender.send(EmulatorInput::Stop).unwrap()
        }
    }
}

impl StreamHandler<Result<ws::Message, ws::ProtocolError>> for NestadiaWs {
    fn handle(&mut self, msg: Result<ws::Message, ws::ProtocolError>, ctx: &mut Self::Context) {
        match msg {
            Ok(ws::Message::Ping(msg)) => ctx.pong(&msg),

            Ok(ws::Message::Pong(msg)) => self.heartbeat = Instant::now(),

            // If we receive something here, it's the controller input.
            Ok(ws::Message::Binary(bin)) => {
                match &self.state {
                    EmulationState::NotStarted(None) => {
                        // If there's an error, just ignore it and wait for a valid ROM
                        let _ = self.start_emulation(ctx, &bin);
                    } // Received ROM
                    EmulationState::Started(input_sender) => input_sender
                        .send(EmulatorInput::Controller1(bin[0]))
                        .unwrap(), // TODO: plz handle result
                    EmulationState::NotStarted(Some(_)) => (), // Ignore
                }
            }
            Ok(ws::Message::Close(_)) => ctx.stop(),
            _ => (),
        }
    }
}

impl Handler<Frame> for NestadiaWs {
    type Result = ();

    fn handle(&mut self, msg: Frame, ctx: &mut Self::Context) {
        ctx.binary(msg.0)
    }
}

<<<<<<< HEAD
async fn emulator_start(req: HttpRequest, stream: web::Payload) -> impl Responder {
    let websocket = NestadiaWs {
        state: EmulationState::NotStarted(Some(include_bytes!(
            "../../test_roms/1.Branch_Basics.nes"
        ))),
        heartbeat: Instant::now(),
    };

    ws::start(websocket, &req, stream)
}

=======
>>>>>>> 90c60b26
async fn emulator_start_param(req: HttpRequest, stream: web::Payload) -> impl Responder {
    let rom_name = req.match_info().get("rom_name").unwrap();

    let rom = match rom_name {
        "rom1" => include_bytes!("../../test_roms/1.Branch_Basics.nes"),
        "rom2" => include_bytes!("../../test_roms/2.Backward_Branch.nes"),
        "rom3" => include_bytes!("../../test_roms/3.Forward_Branch.nes"),
        _ => return Ok(HttpResponse::NotFound().into()),
    };

    let websocket = NestadiaWs {
        state: EmulationState::NotStarted(Some(rom)),
        heartbeat: Instant::now(),
    };

    ws::start(websocket, &req, stream)
}

async fn custom_emulator(req: HttpRequest, stream: web::Payload) -> impl Responder {
    let websocket = NestadiaWs {
        state: EmulationState::NotStarted(None),
        heartbeat: Instant::now(),
    };

    ws::start(websocket, &req, stream)
}

async fn dev_emulator(req: HttpRequest, stream: web::Payload) -> impl Responder {
    let websocket = NestadiaWs {
        state: EmulationState::NotStarted(Some(include_bytes!(
            "../../test_roms/1.Branch_Basics.nes"
        ))), // TODO: Specify flag mode and put vulnerable ROM
    };

    ws::start(websocket, &req, stream)
}

async fn login(data: web::Json<Credentials>, session: Session) -> impl Responder {
    if verify_password(&data.0.password) {
        session.set("isLoggedIn", true).unwrap();
        HttpResponse::Ok()
    } else {
        HttpResponse::Unauthorized()
    }
}

async fn logout(session: Session) -> impl Responder {
    match session.set("isLoggedIn", false) {
        Ok(_) => HttpResponse::Ok(),
        Err(_) => HttpResponse::InternalServerError(),
    }
}

fn verify_password(password: &str) -> bool {
    let argon2 = Argon2::default();
    let hash = PasswordHash::new("$argon2id$v=19$m=4096,t=3,p=1$eQ1zJ3zuoDXrL6/zrhkxEg$56gPf/5+JrnpJ37o6GgGqHAjsB7g0Tzk+c4cz6QXXSI").unwrap(); // nwTdWyK4uXmzU9HkVwEDVhhe3ENCgkfa
    argon2.verify_password(password.as_bytes(), &hash).is_ok()
}

#[actix_web::main]
pub async fn actix_main(port: u16) -> std::io::Result<()> {
    let mut session_key = [0u8; 32];
    rand::thread_rng().fill(&mut session_key);

    HttpServer::new(move || {
        App::new()
            .wrap(actix_web::middleware::Logger::default())
            .wrap(CookieSession::signed(&session_key))
            .service(
                web::scope("/api")
                    .route("/emulator/custom", web::get().to(custom_emulator))
                    .route("/emulator/{rom_name}", web::get().to(emulator_start_param))
                    .route("/login", web::post().to(login))
                    .route("/logout", web::get().to(logout)),
            )
            .service(
                // We scope /api/debug/ differently to enforce access control
                web::scope("/api/dev")
                    .wrap_fn(|req, srv| {
                        // Extract the session information
                        let (req, pl) = req.into_parts();
                        let session = Session::extract(&req).into_inner().unwrap();

                        // Reconstruct the request
                        let req = match ServiceRequest::from_parts(req, pl) {
                            Ok(s) => s,
                            Err(_) => panic!(),
                        };

                        // Check if the user is logged in
                        match session.get("isLoggedIn") {
                            Ok(Some(true)) => Either::Right(srv.call(req)),
                            _ => Either::Left(ok(req.into_response(HttpResponse::Unauthorized()))),
                        }
                    })
                    .route("/emulator", web::get().to(dev_emulator)),
            )
            .service(
                actix_files::Files::new("/", "client_build")
                    .index_file("index.html")
                    .disable_content_disposition(),
            )
    })
    .bind(("127.0.0.1", port))?
    .run()
    .await
}

// Small code to generate the hash
// #[test]
// fn test() {
//     use argon2::{Argon2, password_hash::{SaltString, PasswordHasher}};
//     let argon2 = Argon2::default();
//     let salt = SaltString::generate(&mut rand::thread_rng());
//     let password_hash = argon2.hash_password_simple(b"nwTdWyK4uXmzU9HkVwEDVhhe3ENCgkfa", salt.as_ref()).unwrap().to_string();

//     assert_eq!(password_hash, "")
// }<|MERGE_RESOLUTION|>--- conflicted
+++ resolved
@@ -187,20 +187,6 @@
     }
 }
 
-<<<<<<< HEAD
-async fn emulator_start(req: HttpRequest, stream: web::Payload) -> impl Responder {
-    let websocket = NestadiaWs {
-        state: EmulationState::NotStarted(Some(include_bytes!(
-            "../../test_roms/1.Branch_Basics.nes"
-        ))),
-        heartbeat: Instant::now(),
-    };
-
-    ws::start(websocket, &req, stream)
-}
-
-=======
->>>>>>> 90c60b26
 async fn emulator_start_param(req: HttpRequest, stream: web::Payload) -> impl Responder {
     let rom_name = req.match_info().get("rom_name").unwrap();
 
