--- conflicted
+++ resolved
@@ -159,7 +159,6 @@
         output[i * 4] = f[0]; // R
         output[i * 4 + 1] = f[1]; // G
         output[i * 4 + 2] = f[2]; // B
-<<<<<<< HEAD
 
         // Alpha is always 0xff because it's opaque
         output[i * 4 + 3] = 0xff; // A
@@ -175,22 +174,5 @@
 
         // Alpha is always 0xff because it's opaque
         output[i * 4 + 3] = 0xff; // A
-=======
-
-        // Alpha is always 0xff because it's opaque
-        output[i * 4 + 3] = 0xff; // A
-    }
-}
-
-pub fn frame_to_argb(frame: &PpuFrame, output: &mut [u8; 256 * 240 * 4]) {
-    for i in 0..frame.len() {
-        let f = RGB_PALETTE[(frame[i] & 0x3f) as usize];
-        output[i * 4] = f[2]; // B
-        output[i * 4 + 1] = f[1]; // G
-        output[i * 4 + 2] = f[0]; // R
-
-        // Alpha is always 0xff because it's opaque
-        output[i * 4 + 3] = 0xff; // A
->>>>>>> af7aa4bd
     }
 }